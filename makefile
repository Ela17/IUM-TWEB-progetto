--- conflicted
+++ resolved
@@ -10,10 +10,7 @@
 # Regola predefinita: setup e avvio di tutti i componenti
 all: setup_all run_all
 
-<<<<<<< HEAD
-=======
 
->>>>>>> 2cecd63b
 
 ## Gestione dell'ambiente virtuale Python
 .PHONY: venv install_python_deps clean_venv
@@ -36,10 +33,7 @@
 	rm -rf $(PYTHON_ENV_NAME)
 	@echo "Ambiente virtuale Python rimosso."
 
-<<<<<<< HEAD
-=======
 
->>>>>>> 2cecd63b
 
 ## Gestione del server Spring Boot (Java)
 .PHONY: compile_springboot run_springboot clean_springboot install_java_deps
@@ -71,7 +65,6 @@
 	cd $(SPRINGBOOT_DIR) && mvn clean
 	@echo "File di build di Spring Boot rimossi."
 
-<<<<<<< HEAD
 
 ## Gestione del secondo server Express (Express Node.js)
 .PHONY: install_express_server_deps run_express_server clean_express_server
@@ -94,8 +87,6 @@
 	rm -rf $(EXPRESS_SERVER_DIR)/node_modules
 	@echo "Dipendenze Node.js rimosse."
 
-=======
->>>>>>> 2cecd63b
 
 ## Gestione del server principale (Express Node.js)
 .PHONY: install_main_server_deps run_main_server clean_main_server
@@ -103,7 +94,7 @@
 # Installa le dipendenze Node.js specificate in package.json.
 install_main_server_deps:
 	@echo "Installazione delle dipendenze Node.js per il server principale..."
-	cd $(MAIN_SERVER_DIR) && npm install --production
+	cd $(MAIN_SERVER_DIR) && npm install --production --production
 	@echo "Dipendenze Node.js installate."
 
 # Avvia il server principale (Node.js) in background.
@@ -118,10 +109,7 @@
 	rm -rf $(MAIN_SERVER_DIR)/node_modules
 	@echo "Dipendenze Node.js rimosse."
 
-<<<<<<< HEAD
-=======
 
->>>>>>> 2cecd63b
 
 ## Esecuzione di script Python
 .PHONY: run_db_setup
@@ -133,10 +121,7 @@
 	$(PYTHON) solution/database/databases_setup.py $(PATH_PARAM)
 	@echo "Setup del database completato."
 
-<<<<<<< HEAD
-=======
 
->>>>>>> 2cecd63b
 
 ## Regole composite per setup e avvio
 .PHONY: setup_all run_all
@@ -152,10 +137,7 @@
 	@echo "Il makefile ha completato l'esecuzione. I server sono in background."
 	@echo "Potrebbe essere necessario terminare i processi manualmente (es. con 'killall java' o 'killall node')."
 
-<<<<<<< HEAD
-=======
 
->>>>>>> 2cecd63b
 
 ## Pulizia generale del progetto
 .PHONY: clean
