"""
Script principale per setup completo database
"""

import os
import sys
from pathlib import Path
from dotenv import load_dotenv
import logging

# Setup path
sys.path.append(str(Path(__file__).parent))

from preprocessing.data_cleaning import clean_data
from setupper.postgres_setup import PostgreSQLSetup
from setupper.mongo_setup import MongoDBSetup

# Setup logging
logging.basicConfig(
    level=logging.INFO,
    format='%(asctime)s | %(levelname)-8s | %(message)s',
    datefmt='%H:%M:%S'
)
logger = logging.getLogger(__name__)

def validate_environment():
    """Valida che tutte le variabili d'ambiente necessarie siano presenti"""
    logger.info("🔍 Validazione variabili d'ambiente...")
    
    required_vars = [
        'POSTGRES_HOST', 'POSTGRES_PORT', 'POSTGRES_DB', 
        'POSTGRES_USER', 'POSTGRES_PASSWORD',
        'MONGO_HOST', 'MONGO_PORT', 'MONGO_DB'
    ]
    
    missing_vars = []
    for var in required_vars:
        if not os.getenv(var):
            missing_vars.append(var)
    
    if missing_vars:
        logger.error(f"❌ Variabili d'ambiente mancanti: {', '.join(missing_vars)}")
        logger.error("💡 Verifica il file .env")
        sys.exit(1)
    
    logger.info("✅ Tutte le variabili d'ambiente sono presenti")

def validate_data_directory(data_path):
    """Valida che la directory dei dati esista e contenga i file necessari"""
    logger.info("📂 Validazione directory dati...")
    
    if not data_path.exists():
        logger.error(f"❌ Directory dati non trovata: {data_path}")
        logger.error("💡 Assicurati che la directory esista e contenga i file CSV")
        sys.exit(1)
    
    # File CSV richiesti
    required_files = [
        'movies.csv', 'actors.csv', 'crew.csv', 'countries.csv', 
        'genres.csv', 'languages.csv', 'studios.csv', 'themes.csv',
        'releases.csv', 'posters.csv', 'rotten_tomatoes_reviews.csv',
        'the_oscar_awards.csv'
    ]
    
    missing_files = []
    for file_name in required_files:
        file_path = data_path / file_name
        if not file_path.exists():
            missing_files.append(file_name)
        else:
            # Verifica che il file non sia vuoto
            if file_path.stat().st_size == 0:
                logger.error(f"❌ File vuoto: {file_name}")
                sys.exit(1)
    
    if missing_files:
        logger.error(f"❌ File CSV mancanti: {', '.join(missing_files)}")
        logger.error(f"💡 Directory dati: {data_path}")
        logger.error("💡 Assicurati che tutti i file CSV siano presenti")
        sys.exit(1)
    
    logger.info(f"✅ Tutti i file CSV trovati in: {data_path}")

def main():
    """Setup completo database"""
    logger.info("🎬" + "="*50)
    logger.info("🎬 Setup Database Film Project")
    logger.info("🎬" + "="*50)

    if len(sys.argv) > 1:
        data_path = sys.argv[1]
    else:
        data_path = Path(__file__).resolve().parent.parent.parent / 'data'

    try:
        # Carica configurazioni
<<<<<<< HEAD
        load_dotenv()
=======
        load_dotenv('.env')
>>>>>>> 7d3eb081
        validate_environment()

        validate_data_directory(data_path)
    
        # Pulizia dati
        logger.info("\n" + "="*30)
        logger.info("PULIZIA DATI")
        logger.info("="*30)
        try:
            cleaned_data = clean_data(str(data_path))
        except Exception as e:
            logger.error(f"❌ Errore critico durante pulizia dati: {e}")
            sys.exit(1)
    
        # Setup PostgreSQL
        logger.info("\n" + "="*30)
        logger.info("SETUP POSTGRESQL")
        logger.info(f"🐘 PostgreSQL: {os.getenv('POSTGRES_HOST')}:{os.getenv('POSTGRES_PORT')}")
        logger.info("="*30)
        try:
            postgres = PostgreSQLSetup()
            pg_total = 0

            postgres.connect()
            
            postgres.create_schema()

            # Tabelle PostgreSQL
            pg_tables = [
                ('movies', 'movies'),
                ('actors', 'actors'),
                ('crew', 'crews'),
                ('countries', 'countries'),
                ('genres', 'genres'),
                ('languages', 'languages'),
                ('studios', 'studios'),
                ('themes', 'themes'),
                ('releases', 'releases'),
                ('posters', 'posters')
            ]

            for data_key, table_name in pg_tables:
                if data_key in cleaned_data:
                    if cleaned_data[data_key].empty:
                        logger.error(f"⚠️ Dataset {data_key} vuoto.")
                        continue
                    
                    inserted = postgres.insert_dataframe(cleaned_data[data_key], table_name)
                    if inserted == 0:
                        logger.error(f"❌ Nessun record inserito in {table_name}")
                        postgres.cleanup()
                        raise Exception(f"Inserimento fallito per tabella {table_name}")
                    
                    pg_total += inserted
                
                if pg_total == 0:
                    logger.error("❌ Nessun record inserito in PostgreSQL.")
                    postgres.cleanup()
                    raise Exception("Nessun record inserito in PostgreSQL.")
        
            postgres.create_indexes()
            postgres.cleanup()

            logger.info(f"✅ PostgreSQL: {pg_total:,} record inseriti con successo.")
        except Exception as e:
            logger.error(f"❌ Errore critico PostgreSQL: {e}")
            raise
    
        # Setup MongoDB
        logger.info("\n" + "="*30)
        logger.info("SETUP MONGODB")
        logger.info(f"🍃 MongoDB: {os.getenv('MONGO_HOST')}:{os.getenv('MONGO_PORT')}")
        logger.info("="*30)
        try:
            mongo = MongoDBSetup()
            mongo_total = 0
            
            mongo.connect() # lancia eccezione se non riesce a connettersi
            
            mongo.create_collections()
                
            # Collezioni MongoDB
            if 'rotten_tomatoes_reviews' in cleaned_data:
                inserted = mongo.insert_dataframe(cleaned_data['rotten_tomatoes_reviews'], 'reviews')
                if inserted == 0:
                    logger.error("❌ Nessuna recensione inserita.")
                    mongo.cleanup()
                    raise Exception("Inserimento recensioni fallito.")
                mongo_total += inserted

            if 'the_oscar_awards' in cleaned_data:
                inserted = mongo.insert_dataframe(cleaned_data['the_oscar_awards'], 'oscar_awards')
                if inserted == 0:
                    logger.error("❌ Nessun premio Oscar inserito")
                    mongo.cleanup()
                    raise Exception("Inserimento Oscar fallito")
                mongo_total += inserted

            if mongo_total == 0:
                logger.error("❌ Nessun record inserito in MongoDB")
                mongo.cleanup()
                raise Exception("Nessun record inserito in MongoDB")
            
            mongo.create_indexes()
            mongo.cleanup()
            logger.info(f"✅ MongoDB: {mongo_total:,} record inseriti")
        
        except Exception as e:
            logger.error(f"❌ Errore critico MongoDB: {e}")
            raise
        
        logger.info("\n🎉 Setup terminato!")

    except KeyboardInterrupt:
        logger.error("\n❌ Setup interrotto dall'utente")
        sys.exit(1)
    except SystemExit:
        # Re-raise SystemExit per mantenere il codice di uscita
        raise
    except Exception as e:
        logger.error(f"❌ Errore imprevisto: {e}")
        logger.error("💡 Verifica la configurazione e riprova")
        sys.exit(1)

if __name__ == "__main__":
    main()<|MERGE_RESOLUTION|>--- conflicted
+++ resolved
@@ -94,11 +94,7 @@
 
     try:
         # Carica configurazioni
-<<<<<<< HEAD
-        load_dotenv()
-=======
         load_dotenv('.env')
->>>>>>> 7d3eb081
         validate_environment()
 
         validate_data_directory(data_path)
